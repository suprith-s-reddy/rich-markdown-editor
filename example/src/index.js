--- conflicted
+++ resolved
@@ -148,14 +148,10 @@
               }, 1500);
             });
           }}
-<<<<<<< HEAD
           onSelectComment={comment =>
             console.log("Selected comment: ", comment)
           }
-          onShowToast={message => window.alert(message)}
-=======
           onShowToast={(message, type) => window.alert(`${type}: ${message}`)}
->>>>>>> ceeef6c6
           onSearchLink={async term => {
             console.log("Searched link: ", term);
             return docSearchResults.filter(result =>
