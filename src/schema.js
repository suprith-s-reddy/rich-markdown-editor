// @flow

const schema = {
  blocks: {
    heading1: {
      nodes: [{ match: { object: "text" } }],
      marks: [""],
    },
    heading2: {
      nodes: [{ match: { object: "text" } }],
      marks: [""],
    },
    heading3: {
      nodes: [{ match: { object: "text" } }],
      marks: [""],
    },
    heading4: {
      nodes: [{ match: { object: "text" } }],
      marks: [""],
    },
    heading5: {
      nodes: [{ match: { object: "text" } }],
      marks: [""],
    },
    heading6: {
      nodes: [{ match: { object: "text" } }],
      marks: [""],
    },
    "block-quote": { marks: [""] },
    table: {
      nodes: [
        {
          match: [
            { object: ["table-row"] },
            { object: ["table-head"] },
            { object: ["table-cell"] },
          ],
        },
      ],
    },
    "horizontal-rule": {
      isVoid: true,
    },
    link: { nodes: [{ objects: ["text"] }] },
    "block-toolbar": {
      isVoid: true,
    },
  },
  document: {
    nodes: [
      {
<<<<<<< HEAD
        match: [
          { type: "paragraph" },
          { type: "heading1" },
          { type: "heading2" },
          { type: "heading3" },
          { type: "heading4" },
          { type: "heading5" },
          { type: "heading6" },
          { type: "block-quote" },
          { type: "code" },
          { type: "horizontal-rule" },
          { type: "image" },
          { type: "bulleted-list" },
          { type: "ordered-list" },
          { type: "todo-list" },
          { type: "block-toolbar" },
          { type: "table" },
=======
        types: [
          "paragraph",
          "heading1",
          "heading2",
          "heading3",
          "heading4",
          "heading5",
          "heading6",
          "block-quote",
          "code",
          "horizontal-rule",
          "image",
          "bulleted-list",
          "ordered-list",
          "todo-list",
          "block-toolbar",
          "table",
          "link",
>>>>>>> 7ae7b0ce
        ],
        min: 1,
      },
    ],
  },
};

export default schema;<|MERGE_RESOLUTION|>--- conflicted
+++ resolved
@@ -49,7 +49,6 @@
   document: {
     nodes: [
       {
-<<<<<<< HEAD
         match: [
           { type: "paragraph" },
           { type: "heading1" },
@@ -67,26 +66,7 @@
           { type: "todo-list" },
           { type: "block-toolbar" },
           { type: "table" },
-=======
-        types: [
-          "paragraph",
-          "heading1",
-          "heading2",
-          "heading3",
-          "heading4",
-          "heading5",
-          "heading6",
-          "block-quote",
-          "code",
-          "horizontal-rule",
-          "image",
-          "bulleted-list",
-          "ordered-list",
-          "todo-list",
-          "block-toolbar",
-          "table",
-          "link",
->>>>>>> 7ae7b0ce
+          { type: "link" },
         ],
         min: 1,
       },
