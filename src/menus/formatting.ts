import {
  BoldIcon,
  CommentIcon,
  CodeIcon,
  Heading1Icon,
  Heading2Icon,
  ItalicIcon,
  BlockQuoteIcon,
  LinkIcon,
  StrikethroughIcon,
  InputIcon,
  HighlightIcon,
} from "outline-icons";
import { isInTable } from "prosemirror-tables";
import { EditorState } from "prosemirror-state";
import isInList from "../queries/isInList";
import isMarkActive from "../queries/isMarkActive";
import isNodeActive from "../queries/isNodeActive";
import { MenuItem } from "../types";
<<<<<<< HEAD
import { isCommentActive } from "../plugins/Comments";
=======
import baseDictionary from "../dictionary";
>>>>>>> ceeef6c6

export default function formattingMenuItems(
  state: EditorState,
  isTemplate: boolean,
  dictionary: typeof baseDictionary
): MenuItem[] {
  const { schema } = state;
  const isTable = isInTable(state);
  const isList = isInList(state);
  const allowBlocks = !isTable && !isList;

  return [
    {
      name: "placeholder",
      tooltip: dictionary.placeholder,
      icon: InputIcon,
      active: isMarkActive(schema.marks.placeholder),
      visible: isTemplate,
    },
    {
      name: "separator",
      visible: isTemplate,
    },
    {
      name: "strong",
      tooltip: dictionary.strong,
      icon: BoldIcon,
      active: isMarkActive(schema.marks.strong),
    },
    {
      name: "em",
      tooltip: dictionary.em,
      icon: ItalicIcon,
      active: isMarkActive(schema.marks.em),
    },
    {
      name: "strikethrough",
      tooltip: dictionary.strikethrough,
      icon: StrikethroughIcon,
      active: isMarkActive(schema.marks.strikethrough),
    },
    {
      name: "mark",
      tooltip: dictionary.mark,
      icon: HighlightIcon,
      active: isMarkActive(schema.marks.mark),
      visible: !isTemplate,
    },
    {
      name: "code_inline",
      tooltip: dictionary.codeInline,
      icon: CodeIcon,
      active: isMarkActive(schema.marks.code_inline),
    },
    {
      name: "separator",
      visible: allowBlocks,
    },
    {
      name: "heading",
      tooltip: dictionary.heading,
      icon: Heading1Icon,
      active: isNodeActive(schema.nodes.heading, { level: 1 }),
      attrs: { level: 1 },
      visible: allowBlocks,
    },
    {
      name: "heading",
      tooltip: dictionary.subheading,
      icon: Heading2Icon,
      active: isNodeActive(schema.nodes.heading, { level: 2 }),
      attrs: { level: 2 },
      visible: allowBlocks,
    },
    {
      name: "blockquote",
      tooltip: dictionary.quote,
      icon: BlockQuoteIcon,
      active: isNodeActive(schema.nodes.blockquote),
      attrs: { level: 2 },
      visible: allowBlocks,
    },
    {
      name: "separator",
    },
    {
      name: "link",
      tooltip: dictionary.createLink,
      icon: LinkIcon,
      active: isMarkActive(schema.marks.link),
      attrs: { href: "" },
    },
    {
      name: "comments",
      tooltip: "Leave a comment",
      icon: CommentIcon,
      active: isCommentActive,
      visible: !isTemplate,
    },
  ];
}<|MERGE_RESOLUTION|>--- conflicted
+++ resolved
@@ -17,17 +17,20 @@
 import isMarkActive from "../queries/isMarkActive";
 import isNodeActive from "../queries/isNodeActive";
 import { MenuItem } from "../types";
-<<<<<<< HEAD
 import { isCommentActive } from "../plugins/Comments";
-=======
 import baseDictionary from "../dictionary";
->>>>>>> ceeef6c6
 
-export default function formattingMenuItems(
-  state: EditorState,
-  isTemplate: boolean,
-  dictionary: typeof baseDictionary
-): MenuItem[] {
+export default function formattingMenuItems({
+  state,
+  isTemplate,
+  isCommentable,
+  dictionary,
+}: {
+  state: EditorState;
+  isTemplate: boolean;
+  isCommentable: boolean;
+  dictionary: typeof baseDictionary;
+}): MenuItem[] {
   const { schema } = state;
   const isTable = isInTable(state);
   const isList = isInList(state);
@@ -116,10 +119,10 @@
     },
     {
       name: "comments",
-      tooltip: "Leave a comment",
+      tooltip: dictionary.leaveAComment,
       icon: CommentIcon,
       active: isCommentActive,
-      visible: !isTemplate,
+      visible: !isTemplate && isCommentable,
     },
   ];
 }