{
  "name": "rich-markdown-editor",
  "description": "A rich text editor with Markdown shortcuts",
<<<<<<< HEAD
  "version": "11.14.0-0",
=======
  "version": "11.14.0",
>>>>>>> 3b40421e
  "main": "dist/index.js",
  "typings": "dist/index.d.ts",
  "license": "BSD-3-Clause",
  "funding": "https://github.com/sponsors/outline",
  "scripts": {
    "test": "jest",
    "lint": "tsc --noEmit && eslint '*/**/*.{js,ts,tsx}' --quiet",
    "start": "start-storybook -p 6006",
    "build": "tsc",
    "preversion": "yarn build",
    "watch": "yarn tsc-watch",
    "build-storybook": "build-storybook"
  },
  "serve": {
    "open": true,
    "static": "example/dist"
  },
  "jest": {
    "testPathIgnorePatterns": [
      "dist"
    ]
  },
  "dependencies": {
    "copy-to-clipboard": "^3.0.8",
    "lodash": "^4.17.11",
    "markdown-it-container": "^3.0.0",
    "outline-icons": "^1.26.1",
    "prosemirror-commands": "^1.1.6",
    "prosemirror-dropcursor": "^1.3.3",
    "prosemirror-gapcursor": "^1.1.5",
    "prosemirror-history": "^1.1.3",
    "prosemirror-inputrules": "^1.1.3",
    "prosemirror-keymap": "^1.1.4",
    "prosemirror-markdown": "^1.4.4",
    "prosemirror-model": "^1.13.3",
    "prosemirror-schema-list": "^1.1.2",
    "prosemirror-state": "^1.3.4",
    "prosemirror-tables": "^1.1.1",
    "prosemirror-transform": "1.2.5",
    "prosemirror-utils": "^0.9.6",
    "prosemirror-view": "1.18.1",
    "react-medium-image-zoom": "^3.1.3",
    "react-portal": "^4.2.1",
    "refractor": "^3.3.1",
    "resize-observer-polyfill": "^1.5.1",
    "slugify": "^1.4.0",
    "smooth-scroll-into-view-if-needed": "^1.1.29"
  },
  "peerDependencies": {
    "react": "^16.0.0 || ^17.0.0",
    "react-dom": "^16.0.0 || ^17.0.0",
    "styled-components": "^5.0.0"
  },
  "devDependencies": {
    "@babel/preset-env": "^7.12.11",
    "@babel/preset-typescript": "^7.12.7",
    "@types/jest": "^26.0.20",
    "@babel/core": "^7.12.16",
    "@storybook/addon-actions": "^6.2.9",
    "@storybook/addon-essentials": "^6.2.9",
    "@storybook/addon-links": "^6.2.9",
    "@storybook/react": "^6.2.9",
    "@types/lodash": "^4.14.149",
    "@types/markdown-it": "^10.0.1",
    "@types/prosemirror-commands": "^1.0.1",
    "@types/prosemirror-dropcursor": "^1.0.0",
    "@types/prosemirror-gapcursor": "^1.0.1",
    "@types/prosemirror-history": "^1.0.1",
    "@types/prosemirror-inputrules": "^1.0.2",
    "@types/prosemirror-keymap": "^1.0.1",
    "@types/prosemirror-markdown": "^1.0.3",
    "@types/prosemirror-model": "^1.7.2",
    "@types/prosemirror-schema-list": "^1.0.1",
    "@types/prosemirror-state": "^1.2.4",
    "@types/prosemirror-view": "^1.11.4",
    "@types/react": "^16.9.19",
    "@types/react-dom": "^16.9.5",
    "@types/refractor": "^2.8.0",
    "@types/styled-components": "^5.1.7",
    "@typescript-eslint/eslint-plugin": "^4.15.2",
    "@typescript-eslint/parser": "^4.15.2",
    "babel-jest": "^26.6.3",
    "babel-loader": "^8.2.2",
    "eslint": "^7.20.0",
    "eslint-config-prettier": "^6.15.0",
    "eslint-config-react-app": "^6.0.0",
    "eslint-plugin-import": "^2.22.0",
    "eslint-plugin-jsx-a11y": "^6.4.1",
    "eslint-plugin-prettier": "^3.1.4",
    "eslint-plugin-react": "^7.21.5",
    "eslint-plugin-react-hooks": "^4.0.8",
    "jest": "^26.6.3",
    "prettier": "^1.19.1",
    "react": "^17.0.0",
    "react-dom": "^17.0.0",
    "source-map-loader": "^0.2.4",
    "styled-components": "^5.2.1",
    "typescript": "3.9.7",
    "ts-loader": "^6.2.1",
    "tsc-watch": "^4.2.9"
  },
  "resolutions": {
    "yargs-parser": "^15.0.1"
  },
  "repository": {
    "type": "git",
    "url": "git+https://github.com/outline/rich-markdown-editor.git"
  },
  "keywords": [
    "editor",
    "markdown",
    "text",
    "wysiwyg"
  ],
  "author": "Tom Moor <tom.moor@gmail.com>",
  "bugs": {
    "url": "https://github.com/outline/rich-markdown-editor/issues"
  },
  "homepage": "https://github.com/outline/rich-markdown-editor#readme"
}<|MERGE_RESOLUTION|>--- conflicted
+++ resolved
@@ -1,11 +1,7 @@
 {
   "name": "rich-markdown-editor",
   "description": "A rich text editor with Markdown shortcuts",
-<<<<<<< HEAD
-  "version": "11.14.0-0",
-=======
   "version": "11.14.0",
->>>>>>> 3b40421e
   "main": "dist/index.js",
   "typings": "dist/index.d.ts",
   "license": "BSD-3-Clause",
